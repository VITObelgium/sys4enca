"""Carbon reporting."""

import logging
import os

import numpy as np

import enca
from enca import _
from enca.framework.config_check import ConfigRaster
from enca.framework.geoprocessing import RasterType

FOREST_AGB = 'ForestAGB'
FOREST_BGB = 'ForestBGB'
FOREST_LITTER = 'ForestLitter'

SOIL = 'Soil'

LIVESTOCK = 'Livestock'
NPP = 'NPP'
AGRICULTURE_CEREALS = 'Agriculture_cereals'
AGRICULTURE_FIBER = 'Agriculture_fiber'
AGRICULTURE_FRUIT = 'Agriculture_fruit'
AGRICULTURE_OILCROP = 'Agriculture_oilcrop'
AGRICULTURE_PULSES = 'Agriculture_pulses'
AGRICULTURE_ROOTS = 'Agriculture_roots'
AGRICULTURE_CAFE = 'Agriculture_cafe'
AGRICULTURE_VEGETABLES = 'Agriculture_vegetables'
AGRICULTURE_SUGAR = 'Agriculture_sugar'
WOODREMOVAL = 'WoodRemoval'
SOIL_EROSION = 'SoilErosion'
ILUP = 'ILUP'
CEH1 = 'CEH1'
CEH4 = 'CEH4'
CEH6 = 'CEH6'
CEH7 = 'CEH7'
COW = 'Cow'
FIRE = 'Fire'
FIRE_SPLIT = 'FireSplit'
FIRE_INTEN = 'FireInten'

logger = logging.getLogger(__name__)

input_codes = dict(
    C1_1=FOREST_AGB,
    C1_2=FOREST_LITTER,
    C1_3_1=FOREST_BGB,
    C1_3_2=SOIL,
    C1_43=LIVESTOCK,
    C2_3=NPP,
    C3_11=AGRICULTURE_CEREALS,
    C3_12=AGRICULTURE_FIBER,
    C3_13=AGRICULTURE_FRUIT,
    C3_14=AGRICULTURE_OILCROP,
    C3_15=AGRICULTURE_PULSES,
    C3_16=AGRICULTURE_ROOTS,
    C3_17=AGRICULTURE_CAFE,
    C3_18=AGRICULTURE_VEGETABLES,
    C3_19=AGRICULTURE_SUGAR,
    C3_4=WOODREMOVAL,
    C4_111=0,
    C4_112=0,
    C4_11b=0,
    C4_33=0,
    C6_2=SOIL_EROSION,
    C10_2ILUP=ILUP,
    CEH1=(CEH1, 1),
    CEH4=CEH4,
    CEH6=(CEH6, 1),
    CEH7=CEH7,
    Cow_in_Liv=COW,
    fire=FIRE,
    fire_ratio=FIRE_SPLIT,
    fire_inten=(FIRE_INTEN, 1)
)  #: Mapping of index column names to config values.


def load_lut():  # TODO Can we embed this LUT as a dict in the code?
    """Read lookup table of output parameter clear names."""


class Carbon(enca.ENCARun):
    """Carbon accounting class."""

    run_type = enca.ENCA
    component = 'CARBON'

    #: The following indices are SELU-wide indicators, for which we calculate an average weighted by area.
    _indices_average = ['C10_2ILUP', 'SCU', 'CEH1', 'CEH4', 'CEH6', 'CEH7', 'CEH', 'CIUV', 'Cow_in_Liv',
                        'fire_ratio', 'fire_inten',
                        'C11_ha', 'C10_ha', 'C5_ha', 'C10_1_ha', 'C2_3_ha']

    def __init__(self, config):
        """Initialize config template and default carbon run parameters."""
        super().__init__(config)

        self.config_template.update({
          self.component: {
              FOREST_LITTER: ConfigRaster(raster_type=RasterType.ABSOLUTE_VOLUME, optional=True),
              FOREST_AGB: ConfigRaster(raster_type=RasterType.ABSOLUTE_VOLUME, optional=True),
              FOREST_BGB: ConfigRaster(raster_type=RasterType.ABSOLUTE_VOLUME, optional=True),
              SOIL: ConfigRaster(raster_type=RasterType.ABSOLUTE_VOLUME, optional=True),
              LIVESTOCK: ConfigRaster(raster_type=RasterType.ABSOLUTE_VOLUME, optional=True),
              NPP: ConfigRaster(raster_type=RasterType.ABSOLUTE_VOLUME, optional=True),
              AGRICULTURE_CEREALS: ConfigRaster(raster_type=RasterType.ABSOLUTE_VOLUME, optional=True),
              AGRICULTURE_FIBER: ConfigRaster(raster_type=RasterType.ABSOLUTE_VOLUME, optional=True),
              AGRICULTURE_FRUIT: ConfigRaster(raster_type=RasterType.ABSOLUTE_VOLUME, optional=True),
              AGRICULTURE_OILCROP: ConfigRaster(raster_type=RasterType.ABSOLUTE_VOLUME, optional=True),
              AGRICULTURE_PULSES: ConfigRaster(raster_type=RasterType.ABSOLUTE_VOLUME, optional=True),
              AGRICULTURE_ROOTS: ConfigRaster(raster_type=RasterType.ABSOLUTE_VOLUME, optional=True),
              AGRICULTURE_CAFE: ConfigRaster(raster_type=RasterType.ABSOLUTE_VOLUME, optional=True),
              AGRICULTURE_VEGETABLES: ConfigRaster(raster_type=RasterType.ABSOLUTE_VOLUME, optional=True),
              AGRICULTURE_SUGAR: ConfigRaster(raster_type=RasterType.ABSOLUTE_VOLUME, optional=True),
              WOODREMOVAL: ConfigRaster(raster_type=RasterType.ABSOLUTE_VOLUME, optional=True),
              SOIL_EROSION: ConfigRaster(raster_type=RasterType.ABSOLUTE_VOLUME, optional=True),
              ILUP: ConfigRaster(raster_type=RasterType.ABSOLUTE_VOLUME, optional=True),
              CEH1: ConfigRaster(raster_type=RasterType.ABSOLUTE_VOLUME, optional=True),
              CEH4: ConfigRaster(raster_type=RasterType.ABSOLUTE_VOLUME, optional=True),
              CEH6: ConfigRaster(raster_type=RasterType.ABSOLUTE_VOLUME, optional=True),
              CEH7: ConfigRaster(raster_type=RasterType.ABSOLUTE_VOLUME, optional=True),
              COW: ConfigRaster(raster_type=RasterType.ABSOLUTE_VOLUME, optional=True),
              FIRE: ConfigRaster(raster_type=RasterType.ABSOLUTE_VOLUME, optional=True),
              FIRE_SPLIT: ConfigRaster(raster_type=RasterType.ABSOLUTE_VOLUME, optional=True),
              FIRE_INTEN: ConfigRaster(raster_type=RasterType.ABSOLUTE_VOLUME, optional=True)
          }
        })

        #: List of input rasters for SELU statistics
        self.input_rasters = [FOREST_AGB, FOREST_BGB, FOREST_LITTER, SOIL, LIVESTOCK, COW, NPP,
                              AGRICULTURE_CEREALS, AGRICULTURE_FIBER, AGRICULTURE_FRUIT, AGRICULTURE_OILCROP,
                              AGRICULTURE_PULSES,  AGRICULTURE_ROOTS, AGRICULTURE_CAFE,  AGRICULTURE_VEGETABLES,
                              AGRICULTURE_SUGAR,
                              WOODREMOVAL, SOIL_EROSION, ILUP,
                              CEH1, CEH4, CEH6, CEH7,
                              FIRE, FIRE_SPLIT, FIRE_INTEN]

    def _start(self):
        logger.debug(_('Hello from ENCA Carbon'))

        # Possible override of default parameters:
        self.parameters.update(self.config[self.component].get('parameters', {}))
        carbon_config = self.config[self.component]

        area_stats = self.area_stats()
        for year in self.years:
            selu_stats = self.selu_stats({key: carbon_config[key] for key in self.input_rasters if carbon_config[key]})
            selu_stats[enca.AREA_RAST] = area_stats.unstack(self.reporting_shape.index.name, fill_value=0).sum(axis=1)
            selu_stats.to_csv(os.path.join(self.statistics, f'SELU_stats_{year}.csv'))

            indices = self.indices(selu_stats, year)
            indices.to_csv(os.path.join(self.statistics, f'CARBON_indices_{year}.csv'))
            stats_shape_selu = self.statistics_shape.join(indices)
            stats_shape_selu.to_file(
                os.path.join(self.temp_dir(), f'{self.component}_Indices_SELU_{year}.gpkg'))

            self.write_selu_maps(['SCU', 'C1', 'C2', 'C7', 'C9', 'CEH', 'CIUV'],
                                 stats_shape_selu, year)

            self.write_reports(indices, area_stats, year)

    def indices(self, selu_stats, year):
        """Calculate indicators out of statistics."""
        # loop over the InputCodes and assign either SELU results or fixed numbers when we do not have the calculations
        logger.debug('*** assign data to input columns')
        df = selu_stats.copy()
        area = df.Area_rast
        parameters = self.parameters
        for code, value in input_codes.items():
            if isinstance(value, tuple):
                value, default = value  # input_codes may contain (value, default) pair, or plain value
            else:
                default = 0

            if (isinstance(value, str)):  # Value is a column name -> use data from that column
                if value in df.columns:
                    df.rename({value: code}, axis='columns', inplace=True)
                else:  # missing input data -> assign default
                    logger.warning('No input data for %s, assigning default value %s.', value, default)
                    df[code] = float(default)
            else:  # Assign a fixed value.
                df[code] = float(value)

        # convert Cow carbon to Cow_in_Liv ratio
        df['Cow_in_Liv'] = np.where(df.C1_43 == 0, 0, df.Cow_in_Liv / df.C1_43)

        # calculate average ILUP per SELU
        df['C10_2ILUP'] = np.where((df.C10_2ILUP / area) > 1.0, 1.0, df.C10_2ILUP / area)
        # calulate average CEH7 health indicator per SELU
        df['CEH7'] = np.where((df.CEH7 / area) > 1.0, 1.0, df.CEH7 / area)
        # calculate fire split ratio (hman versus natural firwe)
        df['fire_ratio'] = np.where((df.fire_ratio / area) > 1.0, 1.0, df.fire_ratio / area)
        # calculate average CEH4 indicator (vulnerability to fire)
        df['CEH4'] = np.where((df.CEH4 / area) > 1.0, 1.0, df.CEH4 / area)

        # setup fire correctly fire * fire-intensity
        df['fire_inten'] = np.where(df.fire_inten == 1.0, 1.0,
                                    np.where((df.fire_inten / area) > 5.0, 5.0, df.fire_inten / area))
        df['fire'] = df.fire * df.fire_inten

        # generae the carbon input for man-made and natural fires
        # first man-made fires with parameter
        df['C4_31'] = df.fire * df.fire_ratio
        # now natural
        df['C6_3'] = df.fire - df.C4_31
        # drop the un-needed input column
        df.drop('fire', axis=1, inplace=True)

        # now we run a check for litter and root_carbon since we have data and do not want to use factors (only when
        # there is no data available).
        # check if we have a a litter value where we have a AGB value and if this value is
        # OK ELSE take formula to generate
        df['C1_2'] = np.where(((df['C1_2'] == 0) & (df['C1_1'] != 0)) | (df['C1_2'] < (df['C1_1'] * 0.07)),
                              df['C1_1'] * parameters['C1_2'], df['C1_2'])
        # check if our read out BGB makes sense
        df['C1_3_1'] = np.where(((df['C1_3_1'] == 0) & (df['C1_1'] != 0)) | (df['C1_3_1'] < (df['C1_1'] * 0.2)),
                                df['C1_1'] * parameters['C1_3_1'], df['C1_3_1'])

        # now we run calculations
        logger.debug('*** run Ecosystem Carbon Basic Balance...')
        logger.debug('**** Opening Stock Total')
        # open stock is just the sum of all input STOCK raster values
        df['C1'] = df.C1_1 + df.C1_2 + df.C1_3_1 + df.C1_3_2 + df.C1_43

        logger.debug('**** Total inflow of biocarbon (inflow)')
        # calculation of net increase of secondary biocarbon
        # cal formation of dead organic matter (DOM) = C6_5
        df['C6_5'] = df['C2_52'] = df.C2_3 * parameters['C6_5']
        # cal net increase of livestock
        df['C2_53'] = 0  # TODO: why is that Zero - Excel table says 'per memory'
        # cal C2_54 which is C6_43 = decomposing of litter to soil
        df['C6_43'] = df['C2_54'] = df.C1_2 * parameters['C6_43']
        # cal net increase in secondary carbon
        df['C2_5'] = df.C2_52 + df.C2_53 + df.C2_54

        # cal inflow of carbon from other countries
        df['C2_6'] = 0  # TODO: why is that Zero - Excel table says 'per memory'

        # cal Production residuals and transfer
        # first calculate the total agriculture crop net removals
        # cal the total of agriculture crop net removals
        df['C3_1'] = df.C3_11 + df.C3_12 + df.C3_13 + df.C3_14 + df.C3_15 + df.C3_16 + df.C3_17 + df.C3_18 + df.C3_19

        # cal agriculture crop residuals (incl. removals and returns) which is also C3_2
        df['C2_71'] = df['C3_2'] = df.C3_1 * parameters['C3_2']
        # cal C2_72 (manure return and application) is longer and circle ((C3_3 + C2_752)/2)
        # carbon of biomas used by grazing livestock

        df['C3_3'] = df.C2_3 / area * (df.C1_43 / 24.)
        # cal supply of livestock feed (minus the grazing)
        df['C2_752'] = np.where(((df.C1_43 * parameters['C2_752']) - df.C3_3) > 0,
                                (df.C1_43 * parameters['C2_752']) - df.C3_3, 0)
        df['C2_72'] = (df.C3_3 + df.C2_752) / 2.

        # cal forest residuals = C3_5
        df['C2_73'] = df['C3_5'] = df.C3_4 * parameters['C3_5']
        # cal fishery discharge
        df['C2_74'] = 0  # TODO: why is that Zero - Excel table says 'per memory'

        # cal C2_751(supply of biofuel)
        # first calculate combustion of other biogenic fuel - which is also C3_51 (removals of forestry leftovers and
        # byproducts)
        df['C4_34'] = df['C3_51'] = df.C3_5 * parameters['C3_51']
        df['C2_751'] = df.C4_33 + df.C4_34

        # cal other transfers recived from the supply and use system
        df['C2_753'] = 0  # TODO: why is that Zero - Excel table says 'per memory'
        # sum up all transfers
        df['C2_75'] = df.C2_751 + df.C2_752 + df.C2_753

        # finally - now really calculate the carbon in production residuals and transfer
        df['C2_7'] = df.C2_71 + df.C2_72 + df.C2_73 + df.C2_74 + df.C2_75

        # cal consumption residuals
        df['C2_8'] = 0  # TODO: why is that Zero - Excel table says 'per memory'

        #  here we can now calculate the total of carbon inflow
        df['C2'] = df.C2_3 + df.C2_5 + df.C2_6 + df.C2_7 + df.C2_8

        logger.debug('**** Total withdrawla of biocarbon')

        # cal some split ups of agriculture crop residuals
        # removals of agriculture leftovers and byproducts
        df['C3_21'] = df.C3_2 * parameters['C3_21']
        # returns of agriculture leftovers
        df['C3_22'] = df.C3_2 - df.C3_21
        # cal an other split up for forest residuals - here: returns of forestry left overs
        df['C3_52'] = df.C3_5 * parameters['C3_52']
        # sum up the total harvest of crops, forest etc.
        df['C3_a'] = df.C3_1 + df.C3_2 + df.C3_3 + df.C3_4 + df.C3_5
        # withdrawals of secondary carbon
        df['C3_b'] = 0  # TODO: why is that Zero - Excel table says 'per memory'

        #  here we have now the total withdrawal of bio-carbon
        df['C3'] = df.C3_a + df.C3_b

        logger.debug('**** Net indirect anthropogenic losses of biocarbon & biomass combustion')
        # net loss due to land use change
        df['C4_11a'] = df.C4_111 + df.C4_112
        # TODO: cal of some net losses not used up to now
        # artificial development urban and road
        df['C4_113'] = (df.C4_11b / (df.C4_11a + 1)) * df.C4_111
        # artificial development mining
        df['C4_114'] = df.C4_11b - df.C4_113
        # cal the net loss of carbon due to land use change
        df['C4_1'] = df.C4_11a + df.C4_11b

        # dumping and leaking of biocarbon to water bodies
        df['C4_2'] = 0  # TODO: why is that Zero - Excel table says 'per memory'

        # combusion of ecosystem biocarbon
        # other biomass fires induced by humans
        df['C4_32'] = 0  # TODO: why is that Zero - Excel table says 'per memory'

        # sum up all combustion
        df['C4_3'] = df.C4_31 + df.C4_32 + df.C4_33 + df.C4_34

        # other emmission to atmosphere of antropogeneic origin (in this case farthing of cows )
        df['C4_4'] = (df.C1_43 / 24.) * parameters['C4_4'] * (12. / 16.) * df.Cow_in_Liv

        # sum up the net indirect losses of bio carbon and biomass combution
        df['C4'] = df.C4_1 + df.C4_2 + df.C4_3 + df.C4_4

        logger.debug('**** Total use and induced loss of ecosystem carbon')
        # cal total losses
        df['C5'] = df.C3 + df.C4

        logger.debug('**** Losses of biocarbon due to natural and multiple causes')
        # total composing of biomass
        # first we need second ecosystem respiration_AGB
        df['C6_41'] = (df.C1_2 + df.C6_5) * parameters['C6_41']
        # secondary ecosystem respiration_BGB
        df['C6_42'] = (df.C1_3_2 + df.C6_43) * parameters['C6_42']

        # add to that the decomposing of litter to soil
        df['C6_4'] = df.C6_41 + df.C6_42 + df.C6_43

        # sum up to the losses of biocarbon due to natural and multiple causes
        df['C6'] = df.C6_2 + df.C6_3 + df.C6_4 + df.C6_5

        logger.debug('**** Total outflow of biocarbon (total losses)')
        df['C7'] = df.C5 + df.C6

        logger.debug('**** Closing stock')
        # above living biomas
        df['C9_1'] = df.C1_1 + df.C2_3 - df.C3_a - df.C4_11a - df.C4_31 - df.C4_32 - df.C6_3 - df.C6_5
        # litter and deadwood carbon
        df['C9_2'] = df.C1_2 + df.C2_71 + df.C2_73 - df.C3_21 - df.C3_51 - df.C4_34 - df.C6_41 - df.C6_43 + df.C6_5
        # roots carbon
        df['C9_3_1'] = df.C9_1 * parameters['C1_3_1']
        # soil organic carbon
        df['C9_3_2'] = df.C1_3_2 + df.C2_54 + (df.C2_72 / 2.) - df.C4_11b - df.C6_2 - df.C6_42
        # livestock carbon
        df['C9_43'] = df.C1_43 + df.C2_53 - df.C3_b

        # sum it up to closing stock
        df['C9'] = df.C9_1 + df.C9_2 + df.C9_3_1 + df.C9_3_2 + df.C9_43

        logger.debug('**** calculate balance')
        # net ecosystem balance 1 (flows)
        df['NECB1'] = df.C2 - df.C7
        # net ecosystem carbon balance 2 (stocks)
        df['NECB2'] = df.C9 - df.C1
        # adjustment
        df['ADJ'] = df.NECB2 - df.NECB1

        logger.debug('*** run Accessible Resource Surplus calculations...')
        logger.debug('**** Net Ecosystem Accessible Carbon surplus...')
        # cal net inflow of biomass carbon
        df['C10_1'] = df.C2 - df.C6_3 - df.C6_41 - df.C6_43 - df.C6_5
        # we can generate the NEACS indicator - net ecosystem accessible carbon surplus
        df['C10'] = np.where(df.C10_1 > 0, df.C10_1 * df.C10_2ILUP, 1)

        logger.debug('**** Net Ecosystem Carbon Potential calculation...')
        # the overall net potential is NPP + second biocarbon + forest mobilisation of stock MINUS the fire destruction
        df['C11'] = (df.C2_3 + df.C2_53 + df.C2_54) - (df.C6_2 / 3.) - df.C6_3

        logger.debug('*** run Total Uses of Ecosystem Bio and Geo-Carbon calculation')
        # lol... all already done
        # C3, C4, C5

        logger.debug('*** Calculation of Indices of intensity of use and ecosystem health')
        # sustainable intensity of carbon use index
        df['SCU'] = np.where((df.C10 > df.C5), 1, df.C10 / df.C5)
        # Ecosystem carbon health index
        df['CEH'] = df.CEH1 * df.CEH6 * df.CEH7 * df.CEH4
        # ecosystem carbon internal unit value
        df['CIUV'] = (df.SCU + df.CEH) / 2.

        logger.debug('*** calculation of additional indicators')
        # emmision in CO2eq of combustion
        # NOTE: TODO: I changed the formula since jean-Louis had twise the fire in then!
        df['CO2eq_COMB'] = (df.C4_33 + df.C4_34) / 12. * 44.
        # emmission in CO2eq from uman induced fires
        df['CO2eq_FIRE'] = (df.C4_31 + df.C4_32) / 12. * 44.
        # emmission in CO2eq of livestock
        df['CO2eq_ANIM'] = (df.C4_4 / 12. * 16.) * 23.
        # sum of all man-made emmissions
        df['CO2eq_Man'] = df.CO2eq_COMB + df.CO2eq_FIRE + df.CO2eq_ANIM
        # emmissions in CO2eq of nautral caoses (fire, etc)
        df['CO2eq_Nat'] = df.C6_3 / 12. * 44.
        # total emmission
        df['CO2eq_Tot'] = df.CO2eq_Man + df.CO2eq_Nat

        logger.debug('*** calculate area-specific values')
        df['C11_ha'] = df.C11 / area
        df['C10_ha'] = df.C10 / area
        df['C5_ha'] = df.C5 / area
        df['C10_1_ha'] = df.C10_1 / area
        df['C2_3_ha'] = df.C2_3 / area

        logger.debug('Indices for %s:\n%s', year, df)
<<<<<<< HEAD
        return df

    def write_selu_maps(self, selu_stats: gpd.GeoDataFrame, year):
        for column in 'SCU', 'C1', 'C2', 'C7', 'C9', 'CEH', 'CIUV':
            fig, ax = plt.subplots(figsize=(10, 10))
            selu_stats.plot(column=column, ax=ax, legend=True,
                            legend_kwds={'label': column, 'orientation': 'horizontal'})
            plt.axis('equal')
            ax.set(title=f'NCA carbon map for indicator: {column} \n year: {year}')
            x_ticks = ax.get_xticks().tolist()
            y_ticks = ax.get_yticks().tolist()
            ax.xaxis.set_major_locator(ticker.FixedLocator(x_ticks))
            ax.yaxis.set_major_locator(ticker.FixedLocator(y_ticks))
            ax.set_xticklabels([f'{int(x):,}' for x in x_ticks])
            ax.set_yticklabels([f'{int(x):,}' for x in y_ticks])
            fig.savefig(os.path.join(self.maps, f'NCA_carbon_map_year_parameter_{column}_{year}.tif'))
            plt.close('all')

    def write_reports(self, indices, area_stats, year):
        # Calculate fraction of pixels of each SELU region within reporting regions:
        area_ratios = area_stats['count'] / indices[AREA_RAST]

        # indices for which we want to report plain sum:
        indices_sum = [x for x in indices.columns if x not in _indices_average]

        for area in self.reporting_shape.itertuples():
            logger.debug('**** Generate report for %s %s', area.Index, year)
            f_area = area_ratios.loc[area.Index]
            # Select indices for SELU's from this reporting area
            df = indices.loc[area_stats.loc[area.Index].index]

            for column in indices_sum:
                df[column] *= f_area

            for column in _indices_average:
                df[column] *= df[AREA_RAST]  # TODO shouldn't these also be adjusted by f_area?

            results = df.sum()
            results['num_SELU'] = len(df)

            # TODO: results_DLCT

            # weighted average for some of the columns:
            for column in _indices_average:
                results[column] /= results[AREA_RAST]

            results = pd.merge(results.rename('total'), _lut_index_calculation, left_index=True, right_index=True)
            results.to_csv(os.path.join(self.reports, f'NCA_carbon_report_{area.Index}_{year}.csv'))
=======
        return df
>>>>>>> 3b553f75
<|MERGE_RESOLUTION|>--- conflicted
+++ resolved
@@ -409,55 +409,4 @@
         df['C2_3_ha'] = df.C2_3 / area
 
         logger.debug('Indices for %s:\n%s', year, df)
-<<<<<<< HEAD
         return df
-
-    def write_selu_maps(self, selu_stats: gpd.GeoDataFrame, year):
-        for column in 'SCU', 'C1', 'C2', 'C7', 'C9', 'CEH', 'CIUV':
-            fig, ax = plt.subplots(figsize=(10, 10))
-            selu_stats.plot(column=column, ax=ax, legend=True,
-                            legend_kwds={'label': column, 'orientation': 'horizontal'})
-            plt.axis('equal')
-            ax.set(title=f'NCA carbon map for indicator: {column} \n year: {year}')
-            x_ticks = ax.get_xticks().tolist()
-            y_ticks = ax.get_yticks().tolist()
-            ax.xaxis.set_major_locator(ticker.FixedLocator(x_ticks))
-            ax.yaxis.set_major_locator(ticker.FixedLocator(y_ticks))
-            ax.set_xticklabels([f'{int(x):,}' for x in x_ticks])
-            ax.set_yticklabels([f'{int(x):,}' for x in y_ticks])
-            fig.savefig(os.path.join(self.maps, f'NCA_carbon_map_year_parameter_{column}_{year}.tif'))
-            plt.close('all')
-
-    def write_reports(self, indices, area_stats, year):
-        # Calculate fraction of pixels of each SELU region within reporting regions:
-        area_ratios = area_stats['count'] / indices[AREA_RAST]
-
-        # indices for which we want to report plain sum:
-        indices_sum = [x for x in indices.columns if x not in _indices_average]
-
-        for area in self.reporting_shape.itertuples():
-            logger.debug('**** Generate report for %s %s', area.Index, year)
-            f_area = area_ratios.loc[area.Index]
-            # Select indices for SELU's from this reporting area
-            df = indices.loc[area_stats.loc[area.Index].index]
-
-            for column in indices_sum:
-                df[column] *= f_area
-
-            for column in _indices_average:
-                df[column] *= df[AREA_RAST]  # TODO shouldn't these also be adjusted by f_area?
-
-            results = df.sum()
-            results['num_SELU'] = len(df)
-
-            # TODO: results_DLCT
-
-            # weighted average for some of the columns:
-            for column in _indices_average:
-                results[column] /= results[AREA_RAST]
-
-            results = pd.merge(results.rename('total'), _lut_index_calculation, left_index=True, right_index=True)
-            results.to_csv(os.path.join(self.reports, f'NCA_carbon_report_{area.Index}_{year}.csv'))
-=======
-        return df
->>>>>>> 3b553f75
