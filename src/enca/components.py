"""Registry of all available ENCA components."""

from .carbon.forest import CarbonForest
from .carbon.livestock import CarbonLivestock
from .carbon.soil import CarbonSoil
from .carbon import Carbon
<<<<<<< HEAD
from .infra import Infra
=======
from .water import Water
>>>>>>> 3b553f75
from enca.framework.config_check import ConfigError

COMPONENT = 'component'

<<<<<<< HEAD
_run_components = {Infra, CarbonForest, CarbonLivestock, CarbonSoil, Carbon}  #: List of all ENCA components we can run.
=======
_run_components = {CarbonForest, CarbonLivestock, CarbonSoil, Carbon, Water}  #: List of all ENCA components we can run.
>>>>>>> 3b553f75

# Build a dict of {'component name': class} for all run components, so we can easily start a run given it's component
# name.
_component_registry = {cls.component: cls for cls in _run_components}


def make_run(config):
    """Read the component from config, and create a Run object for that component."""
    if COMPONENT not in config:
        raise ConfigError('Config does not contain an ENCA component name.', [COMPONENT])

    component_name = config[COMPONENT]
    if component_name not in _component_registry:
        raise ConfigError(f'Unknown ENCA component name {component_name}.', [COMPONENT])

    return _component_registry[component_name](config)


def list_components():
    """Return a list of all known components."""
    return list(_component_registry.keys())<|MERGE_RESOLUTION|>--- conflicted
+++ resolved
@@ -4,20 +4,12 @@
 from .carbon.livestock import CarbonLivestock
 from .carbon.soil import CarbonSoil
 from .carbon import Carbon
-<<<<<<< HEAD
 from .infra import Infra
-=======
 from .water import Water
->>>>>>> 3b553f75
 from enca.framework.config_check import ConfigError
 
 COMPONENT = 'component'
-
-<<<<<<< HEAD
-_run_components = {Infra, CarbonForest, CarbonLivestock, CarbonSoil, Carbon}  #: List of all ENCA components we can run.
-=======
-_run_components = {CarbonForest, CarbonLivestock, CarbonSoil, Carbon, Water}  #: List of all ENCA components we can run.
->>>>>>> 3b553f75
+_run_components = {CarbonForest, CarbonLivestock, CarbonSoil, Carbon, Infra, Water}  #: List of all ENCA components we can run.
 
 # Build a dict of {'component name': class} for all run components, so we can easily start a run given it's component
 # name.
