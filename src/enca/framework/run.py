--- conflicted
+++ resolved
@@ -303,20 +303,10 @@
         if not isinstance(selected_regions, list) or not len(selected_regions):
             raise ConfigError('Please select one or more reporting regions.', ['selected_regions'])
         lMismatch = [x for x in selected_regions if x not in self.reporting_shape.index]
-<<<<<<< HEAD
-        if selected_regions != 'all':
-            if len(lMismatch) != 0:
-                raise ConfigError('The following regions are missing from the provided reporting vector file: ' +
-                                  ', '.join(lMismatch), [_REPORTING_SHAPE])
-            self.reporting_shape = self.reporting_shape.reindex(selected_regions).sort_index()
-        else:
-            self.reporting_shape = self.reporting_shape.sort_index()
-=======
         if lMismatch:
             raise ConfigError('The following regions are missing from the provided reporting vector file: ' +
                               ', '.join(lMismatch), [_REPORTING_SHAPE])
         self.reporting_shape = self.reporting_shape.reindex(selected_regions).sort_index()
->>>>>>> 3b553f75
 
         # second, we clip the statistics vector file by the reporting one to get a list of all names from the statistic
         # regions intersecting the reporting ones --> faster then a gpd.overlay()
