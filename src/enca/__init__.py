import gettext
import logging
import os
<<<<<<< HEAD
import sys
=======
from importlib.metadata import PackageNotFoundError, version
from importlib.resources import as_file, files

import matplotlib
import matplotlib.pyplot as plt
import matplotlib.ticker as ticker
>>>>>>> 3b553f75
import pandas as pd
import pyproj
import rasterio

import enca
import enca.parameters
from enca.framework.config_check import ConfigError, ConfigItem, check_csv
from enca.framework.run import Run
from enca.framework.geoprocessing import SHAPE_ID, number_blocks, block_window_generator, statistics_byArea

<<<<<<< HEAD

if sys.version_info[:2] >= (3, 8):
    # TODO: Import directly (no need for conditional) when `python_requires = >= 3.8`
    from importlib.metadata import PackageNotFoundError, version  # pragma: no cover
else:
    from importlib_metadata import PackageNotFoundError, version  # pragma: no cover
=======
>>>>>>> 3b553f75

try:
    dist_name = 'sys4enca'
    __version__ = version(dist_name)
except PackageNotFoundError:  # pragma: no cover
    __version__ = "unknown"
finally:
    del PackageNotFoundError


with as_file(files(__name__).joinpath('locale')) as path:
    t = gettext.translation(dist_name, path, fallback=True)
    _ = t.gettext

logger = logging.getLogger(__name__)
logger.setLevel(logging.DEBUG)

ENCA = 'ENCA'
ACCOUNT = 'ENCA_ACCOUNT'
PREPROCESS = 'ENCA_PREPROCESS'
HYBAS_ID = 'HYBAS_ID'
#should also be possible to be GID_1
GID_0 = 'GID_0'
<<<<<<< HEAD
C_CODE = 'C_CODE'
=======
CODE = 'CODE'

AREA_RAST = 'Area_rast'


# Use non-interactive matplotlib backend
matplotlib.use('Agg')


>>>>>>> 3b553f75
class ENCARun(Run):
    """Run class with extra properties for ENCA."""

    component = None  #: ENCA component, to be set in each subclass.
    run_type = None  #: One of ENCA, ACCOUNT, or PREPROCESS
    software_name = 'ENCA Tool'
    id_col_statistics = HYBAS_ID
    id_col_reporting = GID_0

    epsg = 3857

<<<<<<< HEAD
=======
    _indices_avarage = None  #: List of SELU-wide indicators, to be defined in each subclass
>>>>>>> 3b553f75

    def __init__(self, config):
        """Initialize an ENCA run."""
        super().__init__(config)
        self.root_logger = logger
        try:
            self.aoi_name = config['aoi_name']
            self.tier = config['tier']
        except KeyError as e:
            raise ConfigError(f'Missing config key {str(e)}', [str(e)])

        self.config_template.update(parameters_csv=ConfigItem(check_csv, optional=True))

        self.run_dir = os.path.join(self.output_dir, self.aoi_name, str(self.tier), self.run_type, self.component,
                                    self.run_name)
        self.maps = os.path.join(self.run_dir, 'maps')
        self.reports = os.path.join(self.run_dir, 'reports')
        self.statistics = os.path.join(self.run_dir, 'statistics')
        self.parameters = enca.parameters.defaults

        logger.debug('Running with config:\n%s', config)

    def _create_dirs(self):
        super()._create_dirs()

        os.makedirs(self.maps, exist_ok=True)
        os.makedirs(self.reports, exist_ok=True)
        os.makedirs(self.statistics, exist_ok=True)

    def _configure(self):
        """Add extra configure steps for ENCA.

        - Update default paramters with custom parameters provided by the user.
        """
        super()._configure()

        if self.config['parameters_csv']:
            custom_params = enca.parameters.read(self.config['parameters_csv'])
            logger.debug('Custom parameters:\n%s', custom_params)
            # Check parameters_csv contains no typos / wrong parameter names
            unknown_params = [param for param in custom_params if param not in self.parameters]
            if unknown_params:
                raise ConfigError(f'Unknown parameter(-s) in custom parameters csv file: {", ".join(unknown_params)}.',
                                  ['parameters_csv'])
            self.parameters.update(custom_params)

    def version_info(self):
        """Return string with describing version of ENCA and its main dependencies."""
        return f'ENCA version {__version__} using ' \
               f'GDAL (osgeo) {version("GDAL")}, rasterio {version("rasterio")}, geopandas {version("geopandas")} ' \
               f'numpy {version("numpy")}, pandas {version("pandas")}, ' \
               f'pyproj {pyproj.__version__}., PROJ {pyproj.proj_version_str}'

    def area_stats(self, block_shape=(2048, 2048), add_progress=lambda p: None):
        """Count number of pixels per statistics region, and number of overlapping pixels with each reporting region.

        :return: Dataframe with a multiindex from reporting shape and statistics shape indices, and the number of
         pixels in the intersection of each pair (reporting_shape, statistics_shape).
        """
        # counts of overlapping pixels per window
        REPORT_NUM = 'REPORT_NUM'
        STATS_NUM = 'STATS_NUM'
        wdw_blocks = []
        with rasterio.open(self.statistics_raster) as ds_stats, \
                rasterio.open(self.reporting_raster) as ds_reporting:
            nblocks = number_blocks(ds_stats.profile, block_shape)

            for _, window in block_window_generator(block_shape, ds_stats.profile['height'], ds_stats.profile['width']):
                stats = ds_stats.read(1, window=window).flatten()
                reporting = ds_reporting.read(1, window=window).flatten()
                valid = stats != ds_stats.nodata
                df_window = pd.DataFrame({
                    REPORT_NUM: reporting[valid],
                    STATS_NUM: stats[valid]})

                # Remove pixels outside of statistics regions
                wdw_blocks.append(df_window.groupby([REPORT_NUM, STATS_NUM]).size())
                add_progress(100. / nblocks)

        df_overlap = pd.concat(wdw_blocks).groupby([REPORT_NUM, STATS_NUM]).sum().rename('count')

        # Transform REPORT_NUM and STATS_NUM back to statistics and reporting shape id's by joining with corresponding
        # columns of reporting_shape and statistics_shape.
        # ... we need some index resetting and renaming to do this
        df_overlap = df_overlap.to_frame().join(
            self.statistics_shape[SHAPE_ID].rename(STATS_NUM).reset_index().set_index(STATS_NUM)).join(
            self.reporting_shape[SHAPE_ID].rename(REPORT_NUM).reset_index().set_index(REPORT_NUM)).set_index(
            [self.reporting_shape.index.name, self.statistics_shape.index.name]
        )

        return df_overlap
<<<<<<< HEAD
=======

    def selu_stats(self, raster_files):
        """Calculate sum of raster values per SELU region for a dict of input rasters.

        The keys of the input dictionary are used as column labels in the resulting `pd.DataFrame`.

        :param raster_files: Dictionary of labeled input rasters.
        :returns: `pd.DataFrame` with the sum of each raster per SELU region.

        """
        logger.debug('Calculate SELU stats %s', ', '.join(raster_files))
        result = pd.DataFrame(index=self.statistics_shape.index)
        for key, filename in raster_files.items():
            stats = statistics_byArea(filename, self.statistics_raster, self.statistics_shape[SHAPE_ID])
            result[key] = stats['sum']

        return result

    def write_selu_maps(self, parameters, selu_stats, year):
        """Plot some columns of the SELU + statistics GeoDataFrame."""
        for column in parameters:
            fig, ax = plt.subplots(figsize=(10, 10))
            selu_stats.plot(column=column, ax=ax, legend=True,
                            legend_kwds={'label': column, 'orientation': 'horizontal'})
            plt.axis('equal')
            ax.set(title=f'NCA {self.component} map for indicator: {column} \n year: {year}')
            x_ticks = ax.get_xticks().tolist()
            y_ticks = ax.get_yticks().tolist()
            ax.xaxis.set_major_locator(ticker.FixedLocator(x_ticks))
            ax.yaxis.set_major_locator(ticker.FixedLocator(y_ticks))
            ax.set_xticklabels([f'{int(x):,}' for x in x_ticks])
            ax.set_yticklabels([f'{int(x):,}' for x in y_ticks])
            fig.savefig(os.path.join(self.maps, f'NCA_{self.component}_map_year_parameter_{column}_{year}.tif'))
            plt.close('all')

    def write_reports(self, indices, area_stats, year):
        """Write final reporting CSV per reporting area."""
        # Calculate fraction of pixels of each SELU region within reporting regions:
        area_ratios = area_stats['count'] / indices[AREA_RAST]

        # indices for which we want to report plain sum:
        indices_sum = [x for x in indices.columns if x not in self._indices_average]

        for area in self.reporting_shape.itertuples():
            logger.debug('**** Generate report for %s %s', area.Index, year)
            f_area = area_ratios.loc[area.Index]
            # Select indices for SELU's from this reporting area
            df = indices.loc[area_stats.loc[area.Index].index]

            for column in indices_sum:
                df[column] *= f_area

            for column in self._indices_average:
                df[column] *= df[AREA_RAST]

            results = df.sum().rename('total')
            results['num_SELU'] = len(df)

            # Also collect indicators per dominant landcover type
            col_dlct = f'DLCT_{year}'
            grp_dlct = df.join(self.statistics_shape[col_dlct]).groupby(col_dlct)
            # Aggregate sum per DLCT for all columns, plus count of a single column to get 'num_SELU':
            results_dlct = grp_dlct.sum().join(grp_dlct[AREA_RAST].count().rename('num_SELU'))
            results = pd.concat([results, results_dlct.T], axis=1)

            # weighted average for some of the indicators:
            for index in self._indices_average:
                results.loc[index] /= results.loc[AREA_RAST]

            results = pd.merge(results, self.load_lut(), left_index=True, right_index=True)
            results.to_csv(os.path.join(self.reports, f'NCA_{self.component}_report_{area.Index}_{year}.csv'))

    @classmethod
    def load_lut(cls):
        """Return a `pd.DataFrame` with the index codes and their descriptions."""
        with files(enca).joinpath(f'data/LUT_{cls.component}_INDEX_CAL.csv').open() as f:
            return pd.read_csv(f, sep=';').set_index(CODE)
>>>>>>> 3b553f75
<|MERGE_RESOLUTION|>--- conflicted
+++ resolved
@@ -1,16 +1,15 @@
 import gettext
 import logging
 import os
-<<<<<<< HEAD
 import sys
-=======
+
 from importlib.metadata import PackageNotFoundError, version
 from importlib.resources import as_file, files
 
 import matplotlib
 import matplotlib.pyplot as plt
 import matplotlib.ticker as ticker
->>>>>>> 3b553f75
+
 import pandas as pd
 import pyproj
 import rasterio
@@ -20,25 +19,6 @@
 from enca.framework.config_check import ConfigError, ConfigItem, check_csv
 from enca.framework.run import Run
 from enca.framework.geoprocessing import SHAPE_ID, number_blocks, block_window_generator, statistics_byArea
-
-<<<<<<< HEAD
-
-if sys.version_info[:2] >= (3, 8):
-    # TODO: Import directly (no need for conditional) when `python_requires = >= 3.8`
-    from importlib.metadata import PackageNotFoundError, version  # pragma: no cover
-else:
-    from importlib_metadata import PackageNotFoundError, version  # pragma: no cover
-=======
->>>>>>> 3b553f75
-
-try:
-    dist_name = 'sys4enca'
-    __version__ = version(dist_name)
-except PackageNotFoundError:  # pragma: no cover
-    __version__ = "unknown"
-finally:
-    del PackageNotFoundError
-
 
 with as_file(files(__name__).joinpath('locale')) as path:
     t = gettext.translation(dist_name, path, fallback=True)
@@ -53,9 +33,7 @@
 HYBAS_ID = 'HYBAS_ID'
 #should also be possible to be GID_1
 GID_0 = 'GID_0'
-<<<<<<< HEAD
 C_CODE = 'C_CODE'
-=======
 CODE = 'CODE'
 
 AREA_RAST = 'Area_rast'
@@ -65,7 +43,6 @@
 matplotlib.use('Agg')
 
 
->>>>>>> 3b553f75
 class ENCARun(Run):
     """Run class with extra properties for ENCA."""
 
@@ -76,11 +53,8 @@
     id_col_reporting = GID_0
 
     epsg = 3857
-
-<<<<<<< HEAD
-=======
     _indices_avarage = None  #: List of SELU-wide indicators, to be defined in each subclass
->>>>>>> 3b553f75
+
 
     def __init__(self, config):
         """Initialize an ENCA run."""
@@ -172,8 +146,7 @@
         )
 
         return df_overlap
-<<<<<<< HEAD
-=======
+
 
     def selu_stats(self, raster_files):
         """Calculate sum of raster values per SELU region for a dict of input rasters.
@@ -250,5 +223,4 @@
     def load_lut(cls):
         """Return a `pd.DataFrame` with the index codes and their descriptions."""
         with files(enca).joinpath(f'data/LUT_{cls.component}_INDEX_CAL.csv').open() as f:
-            return pd.read_csv(f, sep=';').set_index(CODE)
->>>>>>> 3b553f75
+            return pd.read_csv(f, sep=';').set_index(CODE)