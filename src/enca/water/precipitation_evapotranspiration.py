"""Yearly and Long-term average precipitation and evapotranspiration."""

import glob
import logging
import os
import time
from datetime import datetime, timedelta, date
from calendar import monthrange

import numpy as np
import rasterio

import enca
from enca.framework.config_check import ConfigItem, ConfigRaster, YEARLY
from enca.framework.geoprocessing import RasterType, block_window_generator

_precipitation_2_m = 0.001  # precipitation input has unit [mm]

_WORLDCLIM = 'worldclim'
_CGIAR_AET = 'CGIAR_AET'
_PRECIPITATION = 'precipitation'
_COPERNICUS_PRECIPITATION = 'copernicus_precipitation'
_LC_RAINFED_AGRI = 'LC_rainfed_agri'

_block_shape = (256, 256)

logger = logging.getLogger(__name__)


class WaterPrecipEvapo(enca.ENCARun):

    run_type = enca.RunType.PREPROCESS
    component = 'WATER_PRECIPITATION_EVAPOTRANSPIRATION'

    def __init__(self, config):
        """Initialize config template."""
        super().__init__(config)

        self.config_template.update({
            self.component: {
                _WORLDCLIM: ConfigItem(),  # Worldclim data directory.  Sum monthly data and then bring2aoi
                _CGIAR_AET: ConfigRaster(raster_type=RasterType.ABSOLUTE_POINT),  # configraster -> will be automatically adjusted
                _COPERNICUS_PRECIPITATION: {YEARLY: ConfigItem()},  # netCDF files with Copernicus global precipitation
                _LC_RAINFED_AGRI: ConfigItem(default=[10, 11, 12, 30])
            }})
        self.lta_precip = None
        self.lta_evapo = None

    def _start(self):
        # precipitation:
        lta_precip_aoi = self.lta_annual_precipitation()  # [mm]
        self.lta_precip = os.path.join(self.maps, 'NCA_WATER_LTA-precipitation_m3.tif')
        mm_to_m3(lta_precip_aoi, 'LTA Annual precipitation in m3 per pixel.', self.lta_precip)

        # evapotranspiration:
        self.lta_evapo = os.path.join(self.maps, 'NCA_WATER_LTA-evapotranspiration_m3.tif')
        mm_to_m3(self.config[self.component][_CGIAR_AET],
                 'LTA Annual evapotranspiration in m3 per pixel.', self.lta_evapo)

        for year in self.years:
            precipitation_mm = self.convert_copernicus_netcdf(year)
            precipitation_mm_aoi = self.accord.AutomaticBring2AOI(precipitation_mm, RasterType.ABSOLUTE_POINT,
                                                                  secure_run=True)
            precipitation_m3 = os.path.join(self.maps, f'NCA_WATER_precipitation_m3_{year}.tif')
            mm_to_m3(precipitation_mm_aoi, f'Annual precipitation in m3 per pixel for year {year}',
                     precipitation_m3)
            evapotranspiration = self.evapotranspiration(year, precipitation_m3)
            self.et_rainfed_agriculture(year, evapotranspiration)

    def evapotranspiration(self, year, annual_precipitation):
        out_file = os.path.join(self.maps, f'NCA_WATER_evapotranspiration_m3_{year}.tif')
        with rasterio.open(self.lta_evapo) as ds_lta_evapo, \
             rasterio.open(self.lta_precip) as ds_lta_precip, \
             rasterio.open(annual_precipitation) as ds_precip, \
             rasterio.open(out_file, 'w',
                           **ds_lta_precip.profile) as ds_out:
            ds_out.update_tags(file_creation=time.asctime(),
                               creator='sys4enca',
                               Info=f'Annual evapotranspiration in m3 per pixel for year {year}.  '
                               'Extrapolated data from LTA and annual precipitation data.',
                               NODATA_value=np.nan,
                               VALUES='valid: > 0',
                               PIXEL_UNIT='m3 water')
            for _, window in block_window_generator(_block_shape, ds_out.profile['height'], ds_out.profile['width']):
                precip = ds_precip.read(1, window=window)
                lta_precip = ds_lta_precip.read(1, window=window, masked=True)
                lta_evapo = ds_lta_evapo.read(1, window=window, masked=True)

                data = lta_evapo * (precip / lta_precip)

                ds_out.write(data.filled(np.nan).astype(rasterio.float32), 1, window=window)
        return out_file

    def lta_annual_precipitation(self):
        worldclim_dir = self.config[self.component][_WORLDCLIM]
        worldclim_files = glob.glob(os.path.join(worldclim_dir, '*.tif'))

        data = None
        for f in worldclim_files:
            with rasterio.open(f) as ds:
                data_month = ds.read(1)
                if data is None:  # first iteration
                    out_profile = ds.profile
                    data = np.zeros_like(data_month)
                data[data_month > 0] += data_month[data_month > 0]

        annual_precip = os.path.join(self.temp_dir(), 'WORLDCLIM_LTA_annual_precipitation_mm.tif')
        with rasterio.open(annual_precip, 'w',
                           **dict(out_profile,
                                  compress='lzw',
                                  bigtiff='yes',
                                  tiled=True,
                                  blockysize=_block_shape[0],
                                  blockxsize=_block_shape[1])) as ds_out:
            ds_out.update_tags(file_creation=time.asctime(),
                               creator='sys4enca',
                               Info='Long-term annual precipitation extracted from WORLDCLIM.',
                               NODATA_value=out_profile['nodata'],
                               VALUES='valid: > 0',
                               PIXEL_UNIT='mm water')
            ds_out.write(data, 1)

        return self.accord.AutomaticBring2AOI(annual_precip, RasterType.ABSOLUTE_POINT, secure_run=True)

    def et_rainfed_agriculture(self, year, evapotranspiration):
        """Create raster of evapotranspiration in areas with rainfed agriculture."""
        out_file = os.path.join(self.maps, f'NCA_WATER_ET-rainfed-agriculture_m3_{year}.tif')
        with rasterio.open(self.config[enca.LAND_COVER][year]) as ds_lc, \
             rasterio.open(evapotranspiration) as ds_evapo, \
             rasterio.open(out_file, 'w', **ds_evapo.profile) as ds_out:
            lc = ds_lc.read(1)
            is_rainfed = np.isin(lc, self.config[self.component][_LC_RAINFED_AGRI])
            data = ds_evapo.read(1, masked=True)
            data[~is_rainfed & ~data.mask] = 0
            ds_out.write(data.filled(np.nan).astype(rasterio.float32), 1)
            ds_out.update_tags(file_creation=time.asctime(),
                               creator='sys4enca',
                               Info='Annual evapotranspiration of rainfed agriculture land and pasture '
                               f'in m3 per pixel for year {year}.',
                               NODATA_value=np.nan,
                               VALUES='valid: > 0',
                               PIXEL_UNIT='m3 water')

    def convert_copernicus_netcdf(self, year):
        """Convert Copernicus precipitation data from netCDF4 format to GeoTiff."""
        # open dataset
        with rasterio.open(self.config[self.component][_COPERNICUS_PRECIPITATION][year]) as src:
            tags = src.tags()
            profile = src.profile
            bounds = src.bounds
            psizex, psizey= src.res

        # check that the variable time is available
<<<<<<< HEAD
        lat_key = 'latitude'
        lon_key = 'longitude'
        if 'time' not in ncfileKEYS:
            raise ValueError("Time variable can not be found in the NetCDF.")
        if lat_key not in ncfileKEYS:
            if 'lat' not in ncfileKEYS:
                raise ValueError("latitude variable can not be found in the NetCDF.")
            lat_key = 'lat'
        if lon_key not in ncfileKEYS:
            if 'lon' not in ncfileKEYS:
                raise ValueError("longitude variable can not be found in the NetCDF.")
            lon_key = 'lon'

        # get the profile info together
        lats = ncfile.variables[lat_key][:]
        lons = ncfile.variables[lon_key][:]
        psizey = (lats.min() - lats.max()) / (lats.shape[0] - 1)
        psizex = (lons.max() - lons.min()) / (lons.shape[0] - 1)
        if abs(psizex) != abs(psizey):
            raise ValueError("Problem with the pixel resolution. pix_x and pix_y have not the same size.")
        # these netCDFs are special lons.min() is all the time zeros, but we know that this is a global dataset (subtract 180)
        # but do a check

        #patch MADAGSCAR
        #if lons.min() < 0.0:
        # is a normal netCDF ranging from -180 to +180 in longitude
        UL_x, UL_y = lons.min() - psizex/2, lats.max() - psizey/2
        data_roll = False
        '''
=======
        if "NETCDF_DIM_time_VALUES" not in tags.keys():
            raise ValueError("Time variable can not be found in the NetCDF.")


        # these netCDFs are special lons.min() is all the time zeros, but we know that this is a global dataset (subtract 180)
        # but do a check
        if (bounds.right < 180.5) :
            # is a normal netCDF ranging from -180 to +180 in longitude
            affine = profile['transform']
            data_roll = False
>>>>>>> 2ee4df3a
        else:
            # is a special netCDF ranging from 0 - 360 in longitude
            # do a data rolling by 180deg and change Image origin
            UL_x, UL_y = bounds.left - 180, bounds.top
            affine = rasterio.transform.from_origin(UL_x, UL_y, abs(psizex), abs(psizey))
            data_roll = True
        '''

        # add the other needed profile info
        new_profile = {
            'crs': rasterio.crs.CRS.from_epsg(4326),
            'transform': affine,
            'driver': 'GTiff',
            'compress': 'lzw',
            'tiled': 'False',
            'interleave': 'band',
            'count': 1,
            'dtype': rasterio.float32,
            'nodata': -32767,
            'height': profile['height'],
            'width': profile['width']
        }

        conversion_factor = 1000  # from meter to milimeter
        #actual this means evarge meter per day
        if tags['tp#units'] != 'm':
            raise ValueError(f"Unit of the netCDF does not seem te be correct. It was expected to be in m but is in {tags['tp#units']}")

        # ini output raster
        aOut = np.zeros((profile['height'], profile['width']), dtype=np.float32)

        # loop over all timesteps
        with rasterio.open(self.config[self.component][_COPERNICUS_PRECIPITATION][year]) as src:
            for i in range(profile['count']):
                tags_band = src.tags(i+1)
                refdate  =  date(1900, 1,1)
                timeref = tags_band['NETCDF_DIM_time']
                time_coverage_start = refdate + timedelta(hours=int(timeref))
                startday,days = monthrange(int(year), time_coverage_start.month)

                logger.debug("* Working on timestep: %s/%s")
                # read out data for first time step (scaling and offset is directly applied)
                datax = src.read(i+1, masked = True)*float(tags['tp#scale_factor'])+ float(tags['tp#add_offset'])
                logger.info(datax.dtype)
                # check if masked array - if not create
                if type(datax) != np.ma.core.MaskedArray:
                    datax = np.ma.core.MaskedArray(datax, np.zeros(datax.shape, dtype=bool))

                # do the data_roll if needed to bring data in -180 to +180 longitude format
                if data_roll:
                    logger.debug("** do a data roll to get 0deg center meridian.. ")
                    datax = np.roll(datax, int(datax.shape[1]/2), axis=1)

                aOut += datax.filled(0) * conversion_factor * days

        aOut[aOut < 0] = 0
        if np.any(aOut > 40000):
            logger.warning(f"** It seems that the total percipitation {year} is unusual high please check input and output data")
        path_out_file = os.path.join(self.temp_dir(), f'Copernicus_C3S_ERA5_Total-precipitation_mm_{year}.tif')

        # write out the geoTif with new data
        logger.debug("** write out the final global dataset...")
        if os.path.exists(path_out_file):
            os.remove(path_out_file)

        with rasterio.open(path_out_file, 'w', **new_profile) as dst:
            dst.update_tags(file_creation=time.asctime(),
                            creator='Dr. Bert De Roo (VITO)',
                            Info='Global dataset for annual total precipitation retrieved from reanalysis era5 land monthly webpage.',
                            NODATA_value=-32767,
                            unit='mm',
                            data_year=year)
            #patch Madagascar
            dst.write(np.flipud(aOut), 1)

        return path_out_file


def mm_to_m3(input, title, output):
    # TODO use block processing
    with rasterio.open(input) as ds_in, \
         rasterio.open(output, 'w', **dict(ds_in.profile,
                                           nodata=np.nan,
                                           compress='lzw',
                                           dtype=rasterio.float32,
                                           driver='GTiff',
                                           bigtiff='yes',
                                           tiled=True,
                                           blockysize=_block_shape[0],
                                           blockxsize=_block_shape[1])) as ds_out:
        ds_out.update_tags(file_creation=time.asctime(),
                           creator='sys4enca',
                           Info=title,
                           NODATA_value=ds_out.nodata,
                           VALUES='valid: > 0',
                           PIXEL_UNIT='m3 water')
        data = ds_in.read(1).astype(float)
        data *= _precipitation_2_m * float(ds_in.profile['transform'].a) * float(abs(ds_in.profile['transform'].e))
        data[data < 0] = np.nan
        ds_out.write(data.astype(rasterio.float32), 1)<|MERGE_RESOLUTION|>--- conflicted
+++ resolved
@@ -151,37 +151,6 @@
             psizex, psizey= src.res
 
         # check that the variable time is available
-<<<<<<< HEAD
-        lat_key = 'latitude'
-        lon_key = 'longitude'
-        if 'time' not in ncfileKEYS:
-            raise ValueError("Time variable can not be found in the NetCDF.")
-        if lat_key not in ncfileKEYS:
-            if 'lat' not in ncfileKEYS:
-                raise ValueError("latitude variable can not be found in the NetCDF.")
-            lat_key = 'lat'
-        if lon_key not in ncfileKEYS:
-            if 'lon' not in ncfileKEYS:
-                raise ValueError("longitude variable can not be found in the NetCDF.")
-            lon_key = 'lon'
-
-        # get the profile info together
-        lats = ncfile.variables[lat_key][:]
-        lons = ncfile.variables[lon_key][:]
-        psizey = (lats.min() - lats.max()) / (lats.shape[0] - 1)
-        psizex = (lons.max() - lons.min()) / (lons.shape[0] - 1)
-        if abs(psizex) != abs(psizey):
-            raise ValueError("Problem with the pixel resolution. pix_x and pix_y have not the same size.")
-        # these netCDFs are special lons.min() is all the time zeros, but we know that this is a global dataset (subtract 180)
-        # but do a check
-
-        #patch MADAGSCAR
-        #if lons.min() < 0.0:
-        # is a normal netCDF ranging from -180 to +180 in longitude
-        UL_x, UL_y = lons.min() - psizex/2, lats.max() - psizey/2
-        data_roll = False
-        '''
-=======
         if "NETCDF_DIM_time_VALUES" not in tags.keys():
             raise ValueError("Time variable can not be found in the NetCDF.")
 
@@ -192,14 +161,12 @@
             # is a normal netCDF ranging from -180 to +180 in longitude
             affine = profile['transform']
             data_roll = False
->>>>>>> 2ee4df3a
         else:
             # is a special netCDF ranging from 0 - 360 in longitude
             # do a data rolling by 180deg and change Image origin
             UL_x, UL_y = bounds.left - 180, bounds.top
             affine = rasterio.transform.from_origin(UL_x, UL_y, abs(psizex), abs(psizey))
             data_roll = True
-        '''
 
         # add the other needed profile info
         new_profile = {
@@ -265,8 +232,7 @@
                             NODATA_value=-32767,
                             unit='mm',
                             data_year=year)
-            #patch Madagascar
-            dst.write(np.flipud(aOut), 1)
+            dst.write(aOut, 1)
 
         return path_out_file
 
