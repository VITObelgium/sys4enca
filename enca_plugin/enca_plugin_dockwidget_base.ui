--- conflicted
+++ resolved
@@ -26,383 +26,12 @@
           </widget>
         </item>
         <item>
-<<<<<<< HEAD
-         <widget class="QScrollArea" name="scrollArea">
-          <property name="widgetResizable">
-           <bool>true</bool>
-          </property>
-          <widget class="QWidget" name="scrollAreaWidgetContents">
-           <property name="geometry">
-            <rect>
-             <x>0</x>
-             <y>0</y>
-             <width>460</width>
-             <height>1041</height>
-            </rect>
-           </property>
-           <layout class="QVBoxLayout" name="verticalLayout_5">
-            <item>
-             <widget class="QStackedWidget" name="components_stack_">
-              <property name="currentIndex">
-               <number>0</number>
-              </property>
-              <widget class="QWidget" name="leac_">
-               <layout class="QFormLayout" name="formLayout_4">
-                <item row="0" column="0">
-                 <widget class="QLabel" name="label_8">
-                  <property name="text">
-                   <string>Run name</string>
-                  </property>
-                 </widget>
-                </item>
-                <item row="0" column="1">
-                 <widget class="QLineEdit" name="run_name_">
-                  <property name="text">
-                   <string>leac</string>
-                  </property>
-                 </widget>
-                </item>
-                <item row="1" column="0">
-                 <widget class="QLabel" name="label_109">
-                  <property name="text">
-                   <string>Reference year</string>
-                  </property>
-                 </widget>
-                </item>
-                <item row="1" column="1">
-                 <widget class="QSpinBox" name="ref_year_1">
-                  <property name="maximum">
-                   <number>9999</number>
-                  </property>
-                  <property name="value">
-                   <number>0</number>
-                  </property>
-                 </widget>
-                </item>
-                <item row="2" column="0">
-                 <widget class="QLabel" name="label_139">
-                  <property name="text">
-                   <string>Reference landcover</string>
-                  </property>
-                 </widget>
-                </item>
-                <item row="2" column="1">
-                 <widget class="QgsFileWidget" name="ref_landcover_1">
-                  <property name="filter">
-                   <string>Geotiff (*.tiff *.tif);; All Files (*.*)</string>
-                  </property>
-                 </widget>
-                </item>
-                <item row="3" column="0" colspan="2">
-                 <widget class="QGroupBox" name="groupBox_14">
-                  <property name="title">
-                   <string>Lookup Tables</string>
-                  </property>
-                  <layout class="QFormLayout" name="formLayout_18">
-                   <item row="0" column="0">
-                    <widget class="QLabel" name="label_9">
-                     <property name="text">
-                      <string>Color landcover classes</string>
-                     </property>
-                    </widget>
-                   </item>
-                   <item row="0" column="1">
-                    <widget class="QgsFileWidget" name="lut_ct_lc_">
-                     <property name="filter">
-                      <string>All Files (*.*)</string>
-                     </property>
-                    </widget>
-                   </item>
-                   <item row="1" column="0">
-                    <widget class="QLabel" name="label_10">
-                     <property name="text">
-                      <string>Color landcover flows</string>
-                     </property>
-                    </widget>
-                   </item>
-                   <item row="1" column="1">
-                    <widget class="QgsFileWidget" name="lut_ct_lcf_">
-                     <property name="filter">
-                      <string>All Files (*.*)</string>
-                     </property>
-                    </widget>
-                   </item>
-                   <item row="2" column="0">
-                    <widget class="QLabel" name="label_103">
-                     <property name="text">
-                      <string>Legend landcover classes</string>
-                     </property>
-                    </widget>
-                   </item>
-                   <item row="2" column="1">
-                    <widget class="QgsFileWidget" name="lut_lc_">
-                     <property name="filter">
-                      <string>CSV (*.csv);; All Files (*.*)</string>
-                     </property>
-                    </widget>
-                   </item>
-                   <item row="3" column="0">
-                    <widget class="QLabel" name="label_108">
-                     <property name="text">
-                      <string>Cross-table to flows</string>
-                     </property>
-                    </widget>
-                   </item>
-                   <item row="3" column="1">
-                    <widget class="QgsFileWidget" name="lut_lcflows_">
-                     <property name="filter">
-                      <string>CSV (*.csv);; All Files (*.*)</string>
-                     </property>
-                    </widget>
-                   </item>
-                  </layout>
-                 </widget>
-                </item>
-               </layout>
-              </widget>
-              <widget class="QWidget" name="infra_">
-               <layout class="QFormLayout" name="formLayout_5">
-                <item row="0" column="0">
-                 <widget class="QLabel" name="label_11">
-                  <property name="text">
-                   <string>Run name</string>
-                  </property>
-                 </widget>
-                </item>
-                <item row="0" column="1">
-                 <widget class="QLineEdit" name="run_name_">
-                  <property name="text">
-                   <string>infra</string>
-                  </property>
-                 </widget>
-                </item>
-                <item row="1" column="0">
-                 <widget class="QLabel" name="label_91">
-                  <property name="text">
-                   <string>Reference year</string>
-                  </property>
-                 </widget>
-                </item>
-                <item row="1" column="1">
-                 <widget class="QSpinBox" name="ref_year_">
-                  <property name="maximum">
-                   <number>9999</number>
-                  </property>
-                  <property name="value">
-                   <number>0</number>
-                  </property>
-                 </widget>
-                </item>
-                <item row="2" column="0">
-                 <widget class="QLabel" name="label_92">
-                  <property name="text">
-                   <string>Reference landcover</string>
-                  </property>
-                 </widget>
-                </item>
-                <item row="2" column="1">
-                 <widget class="QgsFileWidget" name="ref_landcover_2">
-                  <property name="filter">
-                   <string>Geotiff (*.tiff *.tif);; All Files (*.*)</string>
-                  </property>
-                 </widget>
-                </item>
-                <item row="3" column="0" colspan="2">
-                 <widget class="QGroupBox" name="paths_indices_">
-                  <property name="title">
-                   <string>Indices</string>
-                  </property>
-                 </widget>
-                </item>
-                <item row="4" column="0" colspan="2">
-                 <widget class="QGroupBox" name="general_">
-                  <property name="title">
-                   <string>General</string>
-                  </property>
-                  <layout class="QFormLayout" name="formLayout_15">
-                   <item row="0" column="0">
-                    <widget class="QLabel" name="label_93">
-                     <property name="text">
-                      <string>Urban land cover class</string>
-                     </property>
-                    </widget>
-                   </item>
-                   <item row="0" column="1">
-                    <widget class="QgsSpinBox" name="lc_urban_">
-                     <property name="maximum">
-                      <number>9999</number>
-                     </property>
-                     <property name="value">
-                      <number>1</number>
-                     </property>
-                    </widget>
-                   </item>
-                   <item row="1" column="0">
-                    <widget class="QLabel" name="label_94">
-                     <property name="text">
-                      <string>Water land cover classes</string>
-                     </property>
-                    </widget>
-                   </item>
-                   <item row="1" column="1">
-                    <widget class="IntList" name="lc_water_"/>
-                   </item>
-                  </layout>
-                 </widget>
-                </item>
-                <item row="5" column="0">
-                 <widget class="QLabel" name="label_95">
-                  <property name="text">
-                   <string>Greenness/biomass index lookup table</string>
-                  </property>
-                 </widget>
-                </item>
-                <item row="5" column="1">
-                 <widget class="QgsFileWidget" name="lut_gbli_">
-                  <property name="filter">
-                   <string>CSV (*.csv);; All Files (*.*)</string>
-                  </property>
-                 </widget>
-                </item>
-                <item row="7" column="0" colspan="2">
-                 <widget class="QGroupBox" name="infra_vector_files">
-                  <property name="title">
-                   <string>Vector files</string>
-                  </property>
-                  <layout class="QFormLayout" name="formLayout_16">
-                   <item row="0" column="0">
-                    <widget class="QLabel" name="label_97">
-                     <property name="text">
-                      <string>Railways / Roads</string>
-                     </property>
-                    </widget>
-                   </item>
-                   <item row="0" column="1">
-                    <widget class="QgsFileWidget" name="osm_">
-                     <property name="filter">
-                      <string>Vector Files (*.shp *.gpkg);; All Files (*.*)</string>
-                     </property>
-                    </widget>
-                   </item>
-                   <item row="3" column="0">
-                    <widget class="QLabel" name="label_101">
-                     <property name="text">
-                      <string>Dams</string>
-                     </property>
-                    </widget>
-                   </item>
-                   <item row="3" column="1">
-                    <widget class="QgsFileWidget" name="dams_">
-                     <property name="filter">
-                      <string>Vector Files (*.shp *.gpkg);; All Files (*.*)</string>
-                     </property>
-                    </widget>
-                   </item>
-                   <item row="4" column="0">
-                    <widget class="QLabel" name="label_102">
-                     <property name="text">
-                      <string>River network</string>
-                     </property>
-                    </widget>
-                   </item>
-                   <item row="4" column="1">
-                    <widget class="QgsFileWidget" name="gloric_">
-                     <property name="filter">
-                      <string>Vector Files (*.shp *.gpkg);; All Files (*.*)</string>
-                     </property>
-                    </widget>
-                   </item>
-                   <item row="2" column="0" colspan="2">
-                    <widget class="QGroupBox" name="catchments_">
-                     <property name="title">
-                      <string>Hydrological basins at</string>
-                     </property>
-                     <layout class="QFormLayout" name="formLayout_17">
-                      <item row="0" column="0">
-                       <widget class="QLabel" name="label_98">
-                        <property name="text">
-                         <string>Level 6</string>
-                        </property>
-                       </widget>
-                      </item>
-                      <item row="1" column="0">
-                       <widget class="QLabel" name="label_99">
-                        <property name="text">
-                         <string>Level 8</string>
-                        </property>
-                       </widget>
-                      </item>
-                      <item row="2" column="0">
-                       <widget class="QLabel" name="label_100">
-                        <property name="text">
-                         <string>Level 12</string>
-                        </property>
-                       </widget>
-                      </item>
-                      <item row="0" column="1">
-                       <widget class="QgsFileWidget" name="catchment_6_">
-                        <property name="filter">
-                         <string>Vector Files (*.shp *.gpkg);; All Files (*.*)</string>
-                        </property>
-                       </widget>
-                      </item>
-                      <item row="1" column="1">
-                       <widget class="QgsFileWidget" name="catchment_8_">
-                        <property name="filter">
-                         <string>Vector Files (*.shp *.gpkg);; All Files (*.*)</string>
-                        </property>
-                       </widget>
-                      </item>
-                      <item row="2" column="1">
-                       <widget class="QgsFileWidget" name="catchment_12_">
-                        <property name="filter">
-                         <string>Vector Files (*.shp *.gpkg);; All Files (*.*)</string>
-                        </property>
-                       </widget>
-                      </item>
-                     </layout>
-                    </widget>
-                   </item>
-                  </layout>
-                 </widget>
-                </item>
-                <item row="8" column="0">
-                 <widget class="QLabel" name="label_12">
-                  <property name="text">
-                   <string>Landcover output</string>
-                  </property>
-                 </widget>
-                </item>
-                <item row="8" column="1">
-                 <widget class="QgsFileWidget" name="leac_result_">
-                  <property name="filter">
-                   <string>Geotiff (*.tiff *.tif);; All Files (*.*)</string>
-                  </property>
-                 </widget>
-                </item>
-                <item row="6" column="0">
-                 <widget class="QLabel" name="label_96">
-                  <property name="text">
-                   <string>Protected Areas</string>
-                  </property>
-                 </widget>
-                </item>
-                <item row="6" column="1">
-                 <widget class="QgsFileWidget" name="naturalis_">
-                  <property name="filter">
-                   <string>Geotiff (*.tiff *.tif);; All Files (*.*)</string>
-                  </property>
-                 </widget>
-                </item>
-               </layout>
-=======
           <layout class="QFormLayout" name="formLayout_2">
             <item row="0" column="0">
               <widget class="QLabel" name="label">
                 <property name="text">
                   <string>Working directory</string>
                 </property>
->>>>>>> 0f3c69f3
               </widget>
             </item>
             <item row="0" column="1">
